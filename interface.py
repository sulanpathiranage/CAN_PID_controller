import sys
import can
import time 
import asyncio
import pyqtgraph as pg
from typing import List
from can_open_protocol import CanOpen
<<<<<<< HEAD

=======
>>>>>>> b608289f
from PySide6.QtWidgets import (
    QApplication, QWidget, QVBoxLayout, QHBoxLayout,
    QCheckBox, QLabel, QSlider, QLineEdit, QGroupBox,
    QFormLayout, QGridLayout, QSizePolicy, QMessageBox,
<<<<<<< HEAD
    QPushButton, QDoubleSpinBox, QScrollArea, QTabWidget
)

=======
    QPushButton, QDoubleSpinBox
)
>>>>>>> b608289f
from PySide6.QtCore import Qt, QTimer
from PySide6.QtGui import QFont
import matplotlib
matplotlib.use('QtAgg')
from matplotlib.backends.backend_qt5agg import FigureCanvasQTAgg as FigureCanvas
import matplotlib.pyplot as plt
from collections import deque
import csv
from datetime import datetime
<<<<<<< HEAD

#Local Imports
from pid_controller import PIDController
from app_stylesheets import Stylesheets
from NH3_pump_control import NH3PumpControlScene
from NH3_vaporizer_control import NH3VaporizerControlScene
=======
from pid_controller import PIDController
import pyqtgraph as pg
>>>>>>> b608289f

history_len = 100
ch_data = [deque([0.0] * history_len, maxlen=history_len) for _ in range(3)]

eStopValue = False # Default E Stop to off

class PermanentRightHandDisplay(QWidget):
    def __init__(self):
        super().__init__()

        #Create Layout
        rightHandVerticalLayout = QVBoxLayout()

        #Create Contents
        self.eStopButton = QPushButton("E-STOP")
        self.eStopButton.setFixedSize(150, 100)
        self.eStopButton.setStyleSheet(Stylesheets.EStopPushButtonStyleSheet())
        self.eStopButton.clicked.connect(self.toggleEStop)

        self.safetyLabelOne = QLabel("Safety Critical Info Label 1")
        self.safetyLabelTwo = QLabel("Safety Critical Info Label 2")
        self.safetyLabelThree = QLabel("Safety Critical Info Label 3")
        
        self.safetyControlPushButtonOne = QPushButton("Safety Control One")
        self.safetyControlPushButtonOne.setFixedSize(150, 80)
        self.safetyControlPushButtonOne.setStyleSheet(Stylesheets.GenericPushButtonStyleSheet())

        self.safetyControlPushButtonTwo = QPushButton("Safety Control Two")
        self.safetyControlPushButtonTwo.setFixedSize(150, 80)
        self.safetyControlPushButtonTwo.setStyleSheet(Stylesheets.GenericPushButtonStyleSheet())

        #Put contents in layout
        rightHandVerticalLayout.addWidget(self.safetyLabelOne)
        rightHandVerticalLayout.addWidget(self.safetyLabelTwo)
        rightHandVerticalLayout.addWidget(self.safetyLabelThree)
        rightHandVerticalLayout.addWidget(self.safetyControlPushButtonOne)
        rightHandVerticalLayout.addWidget(self.safetyControlPushButtonTwo)
        rightHandVerticalLayout.addWidget(self.eStopButton)

        #Set self "PermanentRightHandDisplay" widget layout
        self.setLayout(rightHandVerticalLayout)

    def toggleEStop(self):
        global eStopValue
        if (eStopValue == False):
            eStopValue = True
            self.eStopButton.setText("E-STOP\nACTIVE")
        else :
            eStopValue = False
            self.eStopButton.setText("E-STOP")

class PumpControlWidget(QWidget):
    def __init__(self):
        super().__init__()

        self.pump_on_checkbox = QCheckBox("Pump ON")
        self.pump_on_checkbox.setSizePolicy(QSizePolicy.Policy.Expanding, QSizePolicy.Policy.Preferred)

        self.speed_slider = QSlider(Qt.Orientation.Horizontal)
        self.speed_slider.setRange(0, 100)
        self.speed_slider.setValue(0)

        self.speed_entry = QLineEdit("0")
        self.speed_entry.setFixedWidth(50)
        self.speed_entry.setAlignment(Qt.AlignmentFlag.AlignCenter)

        self.output_label = QLabel("PID Output: -- %")
        #self.output_label.setStyleSheet(Stylesheets.LabelStyleSheet())

        self.speed_slider.valueChanged.connect(self.update_entry)
        self.speed_entry.editingFinished.connect(self.update_slider)

        layout = QVBoxLayout()

        group = QGroupBox("Pump Control")
        group.setFont(QFont("Segoe UI", 10, QFont.Weight.Bold))

        form_layout = QGridLayout()
        form_layout.setSpacing(10)
        form_layout.setContentsMargins(10, 10, 10, 10)

        form_layout.addWidget(QLabel("Pump State:"), 0, 0)
        form_layout.addWidget(self.pump_on_checkbox, 0, 1, 1, 2)

        form_layout.addWidget(QLabel("Speed:"), 1, 0)
        form_layout.addWidget(self.speed_slider, 1, 1)
        form_layout.addWidget(self.speed_entry, 1, 2)

        form_layout.addWidget(self.output_label, 2, 0, 1, 3)

        group.setLayout(form_layout)
        layout.addWidget(group)
        layout.addStretch(1)

        self.setLayout(layout)

    def update_entry(self, val):
        self.speed_entry.setText(str(val))

    def update_slider(self):
        try:
            val = int(self.speed_entry.text())
            if 0 <= val <= 100:
                self.speed_slider.setValue(val)
        except ValueError:
            pass

    def get_state(self):
        return int(self.pump_on_checkbox.isChecked()), self.speed_slider.value()
    

<<<<<<< HEAD
=======

>>>>>>> b608289f
class PyqtgraphPlotWidget(QWidget):
    def __init__(self):
        super().__init__()

        self.layout = QHBoxLayout(self)
        self.plot_area = QVBoxLayout()
        self.label_area = QVBoxLayout()

        self.pressure_names = ["PT1401", "PT1402", "PT1403"]
        self.temperature_names = ["T01", "T02"]
        self.last_temps = [None, None]

        self.pressure_curves = []
        self.temperature_curves = []

        # Plot pressure graphs
        for i, name in enumerate(self.pressure_names):
            pw = pg.PlotWidget(title=name)
            pw.setLabel('left', "Pressure", units='psi')
            pw.setLabel('bottom', "Time", units='s')
            pw.setYRange(0, 150 if i == 0 else 300)
            pw.setXRange(0, 10)
            pw.showGrid(x=True, y=True)
            pw.getAxis("bottom").setTickSpacing(1, 0.5)
            pw.getAxis("left").setStyle(tickFont=pg.Qt.QtGui.QFont("Arial", 10))
            curve = pw.plot(pen=pg.mkPen('b', width=2))
            self.pressure_curves.append(curve)
            self.plot_area.addWidget(pw)

        # Plot temperature graph
        temp_widget = pg.PlotWidget(title="Temperatures")
        temp_widget.setLabel('left', "Temperature", units='°C')
        temp_widget.setLabel('bottom', "Time", units='s')
        temp_widget.setYRange(0, 150)
        temp_widget.setXRange(0, 10)
        temp_widget.showGrid(x=True, y=True)
        temp_widget.getAxis("left").setStyle(tickFont=pg.Qt.QtGui.QFont("Arial", 10))

        # Add legend to differentiate curves
        legend = temp_widget.addLegend()

        # Create curves for T01 and T02 with different colors
        curve1 = temp_widget.plot(pen=pg.mkPen('r', width=2), name="T01")
        curve2 = temp_widget.plot(pen=pg.mkPen('g', width=2), name="T02")

        # Store curves for later updates
        self.temperature_curves = [curve1, curve2]

        # Add single widget to layout
        self.plot_area.addWidget(temp_widget)



        self.layout.addLayout(self.plot_area, 5)

    def update_plot(self):
        time_axis = [i * 0.1 for i in range(history_len)]  # Last 10 seconds
        for i in range(3):
            self.pressure_curves[i].setData(time_axis, list(ch_data[i]))
        if hasattr(self, 'temperature_data'):
            for i in range(2):
                self.temperature_curves[i].setData(time_axis, list(self.temperature_data[i]))

        if self.last_temps and None not in self.last_temps:
            self.temp_readout.setText(
                f"<b>T01:</b> {self.last_temps[0]:.1f} °C<br><b>T02:</b> {self.last_temps[1]:.1f} °C"
            )



class SensorDisplayWidget(QWidget):
    def __init__(self):
        super().__init__()
        layout = QVBoxLayout()
        self.pressure_labels = []
        self.temperature_labels = []

        # Feedback labels
        self.pump_feedback_label = QLabel("Pump Feedback: -- %")
        self.flow_feedback_label = QLabel("Flow Rate: -- L/min")
        self.pump_feedback_label.setStyleSheet("font-size: 14px;")
        self.flow_feedback_label.setStyleSheet("font-size: 14px;")

        layout.addWidget(self.pump_feedback_label)
        layout.addWidget(self.flow_feedback_label)

        # Pressure section title
        pressure_title = QLabel("Pressure Sensors")
        pressure_title.setStyleSheet(Stylesheets.LabelStyleSheet())
        layout.addWidget(pressure_title)

        # Pressure labels
        for name in ["PT1401", "PT1402", "PT1403"]:
            label = QLabel(f"{name}: -- psi")
            label.setAlignment(Qt.AlignmentFlag.AlignLeft)
            label.setStyleSheet(Stylesheets.LabelStlyeSheet())
            self.pressure_labels.append(label)
            layout.addWidget(label)

        layout.addSpacing(10)  # Spacer between sections

        # Temperature section title
        temp_title = QLabel("Temperature Sensors")
        temp_title.setStyleSheet(Stylesheets.LabelStlyeSheet())
        layout.addWidget(temp_title)

        # Temperature labels
        for name in ["T01", "T02"]:
            label = QLabel(f"{name}: -- °C")
            label.setAlignment(Qt.AlignmentFlag.AlignLeft)
            label.setStyleSheet(Stylesheets.LabelStlyeSheet())
            self.temperature_labels.append(label)
            layout.addWidget(label)

        layout.addStretch()
        self.setLayout(layout)

    def update_feedback(self, pump_feedback, flow_rate):
        self.pump_feedback_label.setText(f"Pump Feedback: {pump_feedback:.1f} %")
        self.flow_feedback_label.setText(f"Flow Rate: {flow_rate:.1f} L/min")


    def update_pressures(self, pressures):
        for i, pressure in enumerate(pressures):
            self.pressure_labels[i].setText(f"PT140{i+1:02d}: {pressure:.1f} psi")

    def update_temperatures(self, temperatures):
        for i, temp in enumerate(temperatures):
            self.temperature_labels[i].setText(f"T0{i+1}: {temp:.1f} °C")


class PIDControlWidget(QWidget):
    def __init__(self):
        super().__init__()
        self.pid_enabled = False
        self.controller = PIDController()

        layout = QVBoxLayout()
        self.setLayout(layout)
        self.output_label = QLabel("PID Output: -- %")
        self.output_label.setStyleSheet(Stylesheets.LabelStlyeSheet())
        self.pid_label = QLabel("PID Controller")
        self.pid_label.setStyleSheet(Stylesheets.LabelStlyeSheet())
        layout.addWidget(self.pid_label)
                
        layout.addWidget(self.output_label)

        self.kp_input = QDoubleSpinBox(); self.kp_input.setValue(1.0)
        self.ki_input = QDoubleSpinBox(); self.ki_input.setValue(0.0)
        self.kd_input = QDoubleSpinBox(); self.kd_input.setValue(0.0)
        self.setpoint_input = QDoubleSpinBox(); self.setpoint_input.setValue(100.0)

        for spinbox in [self.kp_input, self.ki_input, self.kd_input, self.setpoint_input]:
            spinbox.setRange(0, 1000); spinbox.setDecimals(2)

        layout.addWidget(QLabel("Kp")); layout.addWidget(self.kp_input)
        layout.addWidget(QLabel("Ki")); layout.addWidget(self.ki_input)
        layout.addWidget(QLabel("Kd")); layout.addWidget(self.kd_input)
        layout.addWidget(QLabel("Setpoint")); layout.addWidget(self.setpoint_input)

        self.toggle_button = QPushButton("Enable PID")
        self.toggle_button.setStyleSheet("""
            background-color: #007ACC;
            color: white;
            font-weight: bold;
            border-radius: 5px;
        """)
        self.toggle_button.setCheckable(True)
        self.toggle_button.clicked.connect(self.toggle_pid)
        layout.addWidget(self.toggle_button)

    def toggle_pid(self):
        self.pid_enabled = self.toggle_button.isChecked()
        self.toggle_button.setText("Disable PID" if self.pid_enabled else "Enable PID")
        self.controller.reset()

    def update_pid_params(self):
        kp = self.kp_input.value()
        ki = self.ki_input.value()
        kd = self.kd_input.value()
        setpoint = self.setpoint_input.value()
        self.controller.set_params(kp, ki, kd)
        self.controller.set_setpoint(setpoint)

    def compute_output(self, measured_value):
        self.update_pid_params()
        if self.pid_enabled:
            output = self.controller.calculate(measured_value)
            self.output_label.setText(f"PID Output: {output:.1f} %")
            return output
        else:
            self.output_label.setText("PID Output: -- %")
            return None

class PumpControlWindow(QWidget):

    def __init__(self, bus, queue):
        super().__init__()

        self.setWindowTitle("Instrumentation Dashboard")
        self.setMinimumSize(1200, 800)
        self.setStyleSheet("color: white; background-color: #212121;")

        self.pump_control = PumpControlWidget()
        self.plot_canvas = PyqtgraphPlotWidget()
        self.sensor_display = SensorDisplayWidget()
        self.pid_control = PIDControlWidget()
        self.permanentRightHandControl = PermanentRightHandDisplay()

        # Logging control
        self.bus = bus
        self.queue = queue
        self.can_connected = False
        self.logging = False
        self.log_file = None
        self.csv_writer = None
        self.last_pressures = [0.0, 0.0, 0.0]
        self.last_temps = [0.0, 0.0]

        self.log_filename_entry = QLineEdit()
        self.log_filename_entry.setPlaceholderText("Enter log filename...")

        self.log_button = QPushButton("Start Logging")
        self.log_button.clicked.connect(self.toggle_logging)
        self.log_button.setStyleSheet(Stylesheets.GenericPushButtonStyleSheet())

        self.connect_button = QPushButton("Connect CAN")
        self.connect_button.setStyleSheet(Stylesheets.GenericPushButtonStyleSheet())
        self.connect_button.clicked.connect(self.toggle_can_connection)

        self.status_bar = QLabel("Status: Idle")
        self.status_bar.setAlignment(Qt.AlignmentFlag.AlignCenter)
        self.status_bar.setStyleSheet(Stylesheets.LabelStlyeSheet())

        main_layout = QHBoxLayout()

        scroll_area = QScrollArea()
        scroll_area.setWidgetResizable(True)
        scroll_area.setHorizontalScrollBarPolicy(Qt.ScrollBarPolicy.ScrollBarAlwaysOff)
        scroll_area.setStyleSheet(Stylesheets.GenericScrollAreaStyleSheet())

        side_panel_content = QWidget()
        scroll_area.setWidget(side_panel_content)

        side_panel_layout = QVBoxLayout(side_panel_content)
        side_panel_layout.setContentsMargins(10, 10, 10, 10)

        side_panel_layout.addWidget(self.pump_control)
        side_panel_layout.addWidget(self.sensor_display)

        log_label = QLabel("Log File:")
        log_row = QHBoxLayout()
        log_row.setSpacing(5)
        log_row.addWidget(log_label)
        log_row.addWidget(self.log_filename_entry)
        log_row_widget = QWidget()
        log_row_widget.setLayout(log_row)

        side_panel_layout.addWidget(log_row_widget)
        side_panel_layout.addWidget(self.log_button)

        # Rebuild PID control layout to display Kp Ki Kd horizontally
        pid_label = QLabel("PID Controller")
        pid_label.setStyleSheet("font-weight: bold")
        pid_output_label = QLabel("PID Output: -- %")
        pid_output_label.setStyleSheet("font-size: 14px;")

        kp = QDoubleSpinBox(); kp.setValue(1.0)
        ki = QDoubleSpinBox(); ki.setValue(0.0)
        kd = QDoubleSpinBox(); kd.setValue(0.0)
        setpoint = QDoubleSpinBox(); setpoint.setValue(100.0)

        for box in [kp, ki, kd, setpoint]:
            box.setRange(0, 1000); box.setDecimals(2)

        label_row = QHBoxLayout()
        label_row.addWidget(QLabel("Kp"))
        label_row.addWidget(QLabel("Ki"))
        label_row.addWidget(QLabel("Kd"))

        input_row = QHBoxLayout()
        input_row.addWidget(kp)
        input_row.addWidget(ki)
        input_row.addWidget(kd)

        setpoint_label = QLabel("Setpoint")

        enable_button = QPushButton("Enable PID")
        enable_button.setStyleSheet(Stylesheets.GenericPushButtonStyleSheet())

        pid_group = QVBoxLayout()
        pid_group.addWidget(pid_label)
        pid_group.addWidget(pid_output_label)
        pid_group.addLayout(label_row)
        pid_group.addLayout(input_row)
        pid_group.addWidget(setpoint_label)
        pid_group.addWidget(setpoint)
        pid_group.addWidget(enable_button)

        pid_container = QWidget()
        pid_container.setLayout(pid_group)

        side_panel_layout.addWidget(pid_container)
        side_panel_layout.addWidget(self.connect_button)
        side_panel_layout.addWidget(self.status_bar)
        side_panel_layout.addStretch()

        scroll_area.setFixedWidth(320)
        main_layout.addWidget(scroll_area)
        main_layout.addWidget(self.plot_canvas, stretch=1)

        self.superLayout = QHBoxLayout()
        self.superLayout.addLayout(main_layout)
        self.superLayout.addWidget(self.permanentRightHandControl)

        self.setLayout(self.superLayout)

        #Timer stuff
        self.timer = QTimer()
        self.timer.timeout.connect(self.update_plot)
        self.timer.start(100)

        asyncio.create_task(self.consumer_task())
        asyncio.create_task(self.pump_sender_task())

    def toggle_can_connection(self):
        if not self.can_connected:
            try:
                self.bus = can.interface.Bus(channel="PCAN_USBBUS1", interface="pcan", bitrate=500000)
                CanOpen.start_listener(self.bus, resolution=16, queue=self.queue)
                asyncio.create_task(self.pump_sender_task())
                self.status_bar.setText("Status: CAN Connected")
                self.connect_button.setText("Disconnect CAN")
                self.can_connected = True
            except Exception as e:
                QMessageBox.critical(self, "CAN Error", f"Failed to connect to CAN: {e}")
                self.status_bar.setText("Status: CAN Connection Failed")
        else:
            try:
                if self.bus:
                    self.bus.shutdown()
                self.bus = None
                self.can_connected = False
                self.connect_button.setText("Connect CAN")
                self.status_bar.setText("Status: CAN Disconnected")
            except Exception as e:
                QMessageBox.warning(self, "Disconnect Error", f"Error during CAN disconnection: {e}")


    def toggle_can_connection(self):
        if not self.can_connected:
            try:
                self.bus = can.interface.Bus(channel="PCAN_USBBUS1", interface="virtual", bitrate=500000)
                CanOpen.start_listener(self.bus, resolution=16, queue=self.queue)
                asyncio.create_task(self.pump_sender_task())

                self.status_bar.setText("Status: CAN Connected")
                self.status_bar.setStyleSheet("""
                    background-color: #228B22;
                    color: white;
                    padding: 4px;
                    border-radius: 5px;
                """)
                self.connect_button.setText("Disconnect CAN")
                self.can_connected = True
            except Exception as e:
                QMessageBox.critical(self, "CAN Error", f"Failed to connect to CAN: {e}")
                self.status_bar.setText("Status: CAN Connection Failed")
        else:
            try:
                if self.bus:
                    self.bus.shutdown()
                self.bus = None
                self.can_connected = False
                self.connect_button.setText("Connect CAN")
                self.status_bar.setText("Status: Idle")
                self.status_bar.setStyleSheet("""
                    background-color: #333;
                    color: white;
                    padding: 4px;
                    border-radius: 5px;
                """)
            except Exception as e:
                QMessageBox.warning(self, "Disconnect Error", f"Error during CAN disconnection: {e}")

    def toggle_logging(self):
        if not self.logging:
            filename = self.log_filename_entry.text().strip()
            if not filename:
                QMessageBox.warning(self, "Missing Filename", "Please enter a log filename.")
                return
            if not filename.endswith(".csv"):
                filename += ".csv"
            try:
                self.log_file = open(filename, 'w', newline='')
                self.csv_writer = csv.writer(self.log_file)
                self.csv_writer.writerow([
                    "Timestamp", "PT1401 (psi)", "PT1402 (psi)", "PT1403 (psi)",
                    "T01 (°C)", "T02 (°C)", "Pump On", "Pump Speed (%)", "Pump Speed (RPM)"
                ])
                self.logging = True
                self.log_button.setText("Stop Logging")
                self.log_filename_entry.setEnabled(False)
            except Exception as e:
                QMessageBox.critical(self, "Error", f"Failed to open file: {e}")
        else:
            self.logging = False
            if self.log_file:
                self.log_file.close()
                self.log_file = None
            self.csv_writer = None
            self.log_button.setText("Start Logging")
            self.log_filename_entry.setEnabled(True)

    async def consumer_task(self):
        while True:
            node_id, data_type, values = await self.queue.get()

            if data_type == 'voltage':
                scaled_pressures = [values[0] * 30.0, values[1] * 60.0, values[2] * 60.0]
                for i in range(3):
                    ch_data[i].append(scaled_pressures[i])
                self.last_pressures = scaled_pressures
                self.sensor_display.update_pressures(scaled_pressures)

            elif data_type == 'temperature':
                if node_id == 0x182:
                    self.plot_canvas.last_temps = values[:2]
                    self.plot_canvas.temperature_data = [
                        deque([values[0]] * history_len, maxlen=history_len),
                        deque([values[1]] * history_len, maxlen=history_len)
                    ]
            
            elif data_type == '4-20mA':
                self.sensor_display.update_feedback(values[0], values[1])

            self.queue.task_done()

    async def pump_sender_task(self):
        while True:
            pump_on, manual_speed = self.pump_control.get_state()
            measured_pressure = self.last_pressures[0] if hasattr(self, 'last_pressures') else 0.0
            pid_speed = self.pid_control.compute_output(measured_pressure)
            speed = pid_speed if pid_speed is not None else manual_speed

            raw1, raw2 = CanOpen.generate_outmm_msg(pump_on, speed)
            data = CanOpen.generate_uint_16bit_msg(int(raw1), int(raw2), 0, 0)

            if self.can_connected and self.bus:
                try:
                    await CanOpen.send_can_message(self.bus, 0x600, data, eStopValue)
                except Exception as e:
                    self.status_bar.setText(f"CAN Send Error: {str(e)}")
                await CanOpen.send_can_message(self.bus, 0x600, data, eStopValue)

            if self.logging:
                timestamp = datetime.now().isoformat()
                rpm = speed * 17.2
                self.csv_writer.writerow([
                    timestamp,
                    *self.last_pressures,
                    *self.last_temps,
                    pump_on,
                    speed,
                    rpm
                ])
                self.log_file.flush()

            await asyncio.sleep(0.05)

    def update_plot(self):
        self.plot_canvas.update_plot()

    def closeEvent(self, event):
        if self.log_file:
            self.log_file.close()
            self.log_file = None
        event.accept()

class PAndIDGraphicWindow(QWidget):
    def __init__(self):
        super().__init__()

        self.setWindowTitle("P&ID Schematics")
        self.setMinimumSize(800, 800)
        self.setStyleSheet("color: white; background-color: #212121;")

        tabWindowLayout = QVBoxLayout()
        self.nh3pump = NH3PumpControlScene()
        self.nh3vaporizer = NH3VaporizerControlScene()

        #Create tab widget
        self.tab_widget = QTabWidget()
        self.tab_widget.setStyleSheet(Stylesheets.TabWidgetStyleSheet())

        #Create Tab pages
        nh3_pump_test_tab = QWidget()
        nh3_vaporizer_test_tab = QWidget()
        
        nh3_pump_test_tab.setStyleSheet("background-color: #2e2e2e;")
        nh3_vaporizer_test_tab.setStyleSheet("background-color: #2e2e2e;")

        #Add labels and contents to tabs
        nh3_pump_test_tab_layout = QVBoxLayout(nh3_pump_test_tab)
        nh3_pump_test_tab_layout.addWidget(self.nh3pump)

        nh3_vaporizer_test_layout = QVBoxLayout(nh3_vaporizer_test_tab) #input is the parent widget
        nh3_vaporizer_test_layout.addWidget(self.nh3vaporizer)

        self.tab_widget.addTab(nh3_pump_test_tab, "NH3 PUMP TEST-1")
        self.tab_widget.addTab(nh3_vaporizer_test_tab, "NH3 VAPORIZER TEST-1")
        tabWindowLayout.addWidget(self.tab_widget)
        self.setLayout(tabWindowLayout)

async def main_async():
    queue = asyncio.Queue()

    app = QApplication(sys.argv)

    controlWindow = PumpControlWindow(bus=None, queue=queue)  # Don't pass the bus initially
    pAndIdGraphicWindow = PAndIDGraphicWindow()
    controlWindow.show()
    pAndIdGraphicWindow.show()

    asyncio.create_task(controlWindow.consumer_task())

    while True:
        await asyncio.sleep(0.01)
        app.processEvents()


if __name__ == "__main__":
    asyncio.run(main_async())<|MERGE_RESOLUTION|>--- conflicted
+++ resolved
@@ -5,22 +5,20 @@
 import pyqtgraph as pg
 from typing import List
 from can_open_protocol import CanOpen
-<<<<<<< HEAD
-
-=======
->>>>>>> b608289f
+
 from PySide6.QtWidgets import (
     QApplication, QWidget, QVBoxLayout, QHBoxLayout,
     QCheckBox, QLabel, QSlider, QLineEdit, QGroupBox,
     QFormLayout, QGridLayout, QSizePolicy, QMessageBox,
-<<<<<<< HEAD
     QPushButton, QDoubleSpinBox, QScrollArea, QTabWidget
 )
 
-=======
+from PySide6.QtWidgets import (
+    QApplication, QWidget, QVBoxLayout, QHBoxLayout,
+    QCheckBox, QLabel, QSlider, QLineEdit, QGroupBox, 
+    QFormLayout, QGridLayout, QSizePolicy, QMessageBox,
     QPushButton, QDoubleSpinBox
 )
->>>>>>> b608289f
 from PySide6.QtCore import Qt, QTimer
 from PySide6.QtGui import QFont
 import matplotlib
@@ -30,17 +28,14 @@
 from collections import deque
 import csv
 from datetime import datetime
-<<<<<<< HEAD
 
 #Local Imports
 from pid_controller import PIDController
 from app_stylesheets import Stylesheets
 from NH3_pump_control import NH3PumpControlScene
 from NH3_vaporizer_control import NH3VaporizerControlScene
-=======
 from pid_controller import PIDController
 import pyqtgraph as pg
->>>>>>> b608289f
 
 history_len = 100
 ch_data = [deque([0.0] * history_len, maxlen=history_len) for _ in range(3)]
@@ -152,10 +147,7 @@
         return int(self.pump_on_checkbox.isChecked()), self.speed_slider.value()
     
 
-<<<<<<< HEAD
-=======
-
->>>>>>> b608289f
+
 class PyqtgraphPlotWidget(QWidget):
     def __init__(self):
         super().__init__()
