--- conflicted
+++ resolved
@@ -413,20 +413,18 @@
                 
                 valve_state= [self._commanded_esv_n2_on, 0,0,0]
 
-                system_shutdown = self._eStopValue or self.interlock_flag
-                
-                if self._can_connected and self._bus:
-                    await CanOpen.send_outputs(self._bus, system_shutdown, pump_state, valve_state)
-
-            except asyncio.CancelledError:
-                print("Sender task cancelled.")
-                break
-            except Exception as e:
-                self.can_error.emit(f"CAN Send Error (Sender Task): {str(e)}")
-                await asyncio.sleep(0.1)
-
-<<<<<<< HEAD
-=======
+            # Generate raw CAN message data for pump control
+            raw1, raw2 = CanOpen.generate_outmm_msg(pump_on, speed)
+            data = CanOpen.generate_uint_16bit_msg(int(raw1), int(raw2), 0, 0)
+
+            if self._can_connected and self._bus:
+                try:
+                    # Pass eStopValue and testingFlag from the data manager
+                    await CanOpen.send_can_message(self._bus, 0x600, data,
+                                                   self.eStopValue)
+                except Exception as e:
+                    self.can_error.emit(f"CAN Send Error (Pump): {str(e)}")
+
     async def _esv_sender_task_loop(self):
         """
         An asynchronous task for continuously sending CAN messages to control an ESV (Emergency Shut-off Valve)
@@ -452,7 +450,6 @@
                                                    self.eStopValue) # test_flag parameter
                 except Exception as e:
                     self.can_error.emit(f"CAN Send Error (ESV): {str(e)}")
->>>>>>> 32954a78
 
     def close_can_connection(self):
         """
